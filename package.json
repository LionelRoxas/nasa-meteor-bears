--- conflicted
+++ resolved
@@ -18,11 +18,7 @@
     "next": "15.5.4",
     "react": "19.1.0",
     "react-dom": "19.1.0",
-<<<<<<< HEAD
-    "resium": "^1.19.0-beta.1",
-=======
     "react-map-gl": "^8.1.0",
->>>>>>> 0b9b7506
     "three": "^0.180.0"
   },
   "devDependencies": {
