--- conflicted
+++ resolved
@@ -1,14 +1,9 @@
 /* eslint-disable @typescript-eslint/no-explicit-any */
 "use client";
 
-<<<<<<< HEAD
 import { useState, useEffect, useRef, useCallback } from "react";
+import { useRouter } from "next/navigation";
 import MapboxMap from "@/components/MapboxMap3";
-=======
-import { useState, useEffect, useRef } from "react";
-import { useRouter } from "next/navigation";
-import MapboxMap from "@/components/MapboxMap2";
->>>>>>> 9256010d
 import NASADataPanel from "@/components/NASADataPanel";
 import LeftSidebar from "@/components/LeftSidebar2y";
 import Navbar from "@/components/Navbar";
@@ -43,7 +38,7 @@
 
 export default function MapboxSimPage() {
   const router = useRouter();
-  
+
   // Simulation state
   const [isSimulating, setIsSimulating] = useState(false);
   const [hasImpacted, setHasImpacted] = useState(false);
@@ -103,7 +98,6 @@
   // MapboxMap reference
   const mapboxRef = useRef<any>(null);
 
-<<<<<<< HEAD
   // Radius visibility state for ImpactRadiusOverlay
   const [visibleRadii, setVisibleRadii] = useState({
     crater: true,
@@ -115,7 +109,7 @@
   });
 
   const handleToggleRadius = (radiusType: keyof typeof visibleRadii) => {
-    setVisibleRadii(prev => ({
+    setVisibleRadii((prev) => ({
       ...prev,
       [radiusType]: !prev[radiusType],
     }));
@@ -142,12 +136,10 @@
       shockwave: false,
     });
   };
-=======
   // Pin placement state
   const [usePredictedLocation, setUsePredictedLocation] = useState(true);
   const [impactPin, setImpactPin] = useState<any>(null);
   const [isPlacingPin, setIsPlacingPin] = useState(false);
->>>>>>> 9256010d
 
   // Calculate impact data whenever params change
   useEffect(() => {
@@ -254,49 +246,44 @@
 
   const handleReset = () => {
     console.log("🔄 handleReset called");
-    
+
     // Use router refresh to completely reset the page state
     router.refresh();
-    
+
     // Also reset local state for immediate UI feedback
     setIsSimulating(false);
     setHasImpacted(false);
     setIsSidebarCollapsed(false);
     setShowNASAPanel(wasNASAPanelOpen);
     setCurrentSimulation(null); // Clear simulation data
-<<<<<<< HEAD
     // Keep enhancedPrediction so it can be used for next simulation
-=======
     // Reset pin placement state
     setImpactPin(null);
     setIsPlacingPin(false);
     setUsePredictedLocation(true);
->>>>>>> 9256010d
     if (mapboxRef.current?.resetSimulation) {
       mapboxRef.current.resetSimulation();
     }
   };
 
-<<<<<<< HEAD
-  const handleMapControlsChange = useCallback((controls: {
-=======
-  // Pin placement handlers
-  const handleToggleLocationMode = () => {
-    setUsePredictedLocation((prev) => {
-      const next = !prev;
-      if (next) {
-        // Switching back to predicted location
-        setImpactPin(null);
-        setImpactLocation(defaultImpactLocation);
-        setIsPlacingPin(false);
-      } else {
-        // Switching to custom pin mode
-        setImpactPin(null);
-        setIsPlacingPin(false);
-      }
-      return next;
-    });
-  };
+  // const handleMapControlsChange = useCallback((controls: {
+  // // Pin placement handlers
+  // const handleToggleLocationMode = () => {
+  //   setUsePredictedLocation((prev) => {
+  //     const next = !prev;
+  //     if (next) {
+  //       // Switching back to predicted location
+  //       setImpactPin(null);
+  //       setImpactLocation(defaultImpactLocation);
+  //       setIsPlacingPin(false);
+  //     } else {
+  //       // Switching to custom pin mode
+  //       setImpactPin(null);
+  //       setIsPlacingPin(false);
+  //     }
+  //     return next;
+  //   });
+  // };
 
   const handleStartPinPlacement = () => {
     setUsePredictedLocation(false);
@@ -319,7 +306,6 @@
   };
 
   const handleMapControlsChange = (controls: {
->>>>>>> 9256010d
     show3DBuildings: boolean;
     streetViewMode: boolean;
     enhancedBuildings: boolean;
@@ -327,7 +313,7 @@
     setShow3DBuildings(controls.show3DBuildings);
     setStreetViewMode(controls.streetViewMode);
     setEnhancedBuildings(controls.enhancedBuildings);
-  }, []);
+  };
 
   const handleRunSimulation = useCallback(() => {
     // This will be called when the impact simulation is triggered from the sidebar
@@ -376,16 +362,13 @@
           show3DBuildings={show3DBuildings}
           streetViewMode={streetViewMode}
           enhancedBuildings={enhancedBuildings}
-<<<<<<< HEAD
           enhancedPrediction={enhancedPrediction}
           visibleRadii={visibleRadii}
-=======
           // Pin placement props
           isPlacingPin={isPlacingPin}
           onPinPlaced={handlePinPlaced}
           usePredictedLocation={usePredictedLocation}
           impactPinLocation={impactPin}
->>>>>>> 9256010d
         />
       </div>
 
@@ -443,16 +426,13 @@
               simulationStatus={simulationStatus}
               currentSimulation={currentSimulation}
               impactLocation={impactLocation}
-<<<<<<< HEAD
               onPredictionLoaded={setEnhancedPrediction}
-=======
               usePredictedLocation={usePredictedLocation}
               impactPin={impactPin}
               isPlacingPin={isPlacingPin}
               onStartPinPlacement={handleStartPinPlacement}
               onRemovePin={handleRemovePin}
               onToggleLocationMode={handleToggleLocationMode}
->>>>>>> 9256010d
             />
           </div>
 
@@ -471,22 +451,30 @@
             )}
 
             {/* Impact Results Panel - Show after impact on LEFT */}
-            {hasImpacted && enhancedPrediction?.consequencePrediction && !showNASAPanel && (
-              <ImpactResultsPanel
-                consequencePrediction={enhancedPrediction.consequencePrediction}
-              />
-            )}
+            {hasImpacted &&
+              enhancedPrediction?.consequencePrediction &&
+              !showNASAPanel && (
+                <ImpactResultsPanel
+                  consequencePrediction={
+                    enhancedPrediction.consequencePrediction
+                  }
+                />
+              )}
 
             {/* Impact Radius Toggle Panel - Show after impact on RIGHT */}
-            {hasImpacted && enhancedPrediction?.consequencePrediction && !showNASAPanel && (
-              <ImpactRadiusTogglePanel
-                consequencePrediction={enhancedPrediction.consequencePrediction}
-                visibleRadii={visibleRadii}
-                onToggleRadius={handleToggleRadius}
-                onShowAll={handleShowAllRadii}
-                onHideAll={handleHideAllRadii}
-              />
-            )}
+            {hasImpacted &&
+              enhancedPrediction?.consequencePrediction &&
+              !showNASAPanel && (
+                <ImpactRadiusTogglePanel
+                  consequencePrediction={
+                    enhancedPrediction.consequencePrediction
+                  }
+                  visibleRadii={visibleRadii}
+                  onToggleRadius={handleToggleRadius}
+                  onShowAll={handleShowAllRadii}
+                  onHideAll={handleHideAllRadii}
+                />
+              )}
           </div>
         </div>
       </div>
