--- conflicted
+++ resolved
@@ -385,15 +385,6 @@
         (asteroid) => asteroid.approach_date === "2025-10-04"
       ).length || 0,
     // Get this week count (next 7 days)
-<<<<<<< HEAD
-    weekCount: simulationData?.today.filter(asteroid => {
-      const approachDate = new Date(asteroid.approach_date || '2025-10-04');
-      const today = new Date('2025-10-04');
-      const weekFromNow = new Date(today);
-      weekFromNow.setDate(today.getDate() + 7);
-      return approachDate >= today && approachDate <= weekFromNow;
-    }).length || 0,
-=======
     weekCount:
       simulationData?.today.filter((asteroid) => {
         if (!asteroid.approach_date) return false;
@@ -403,7 +394,6 @@
         weekFromNow.setDate(today.getDate() + 7);
         return approachDate >= today && approachDate <= weekFromNow;
       }).length || 0,
->>>>>>> 419bb7a2
     cometCount: simulationData?.comet_count || 0,
     // Count only actually hazardous comets (not the array which has 85)
     hazardousCometCount:
